--- conflicted
+++ resolved
@@ -5,7 +5,6 @@
 import Paper from '@mui/material/Paper';
 import { statusToColor } from './mappings'
 
-<<<<<<< HEAD
 function GherkinResults({ status, content }) {
     let label = "Rules"
 
@@ -18,8 +17,9 @@
             return "w"; // warning
         } else if (severity === 4) {
             return "i"; // failed/error
-=======
-function GherkinResults({ status, summary, gherkin_task }) {
+        }
+    }
+
     const messageToStatus = (msg) => {
         if (msg === "Rule passed" || msg === "Rule executed") {
             return "v";
@@ -27,13 +27,11 @@
             return "n";
         } else {
             return "i";
->>>>>>> 7aa98619
         }
     };
     
     let previousStatus = null;
     
-<<<<<<< HEAD
     return (
       <Paper sx={{overflow: 'hidden'}}>
         <TreeView
@@ -45,17 +43,6 @@
         >
         { (content && content.length > 0) ?
         (<TreeItem nodeId="0" label={label}>
-=======
-    return <Paper sx={{overflow: 'hidden'}}><TreeView
-        aria-label="file system navigator"
-        defaultCollapseIcon={<ExpandMoreIcon />}
-        defaultExpandIcon={<ChevronRightIcon />}
-        defaultExpanded={["0"]}
-        sx={{ "width": "850px", "backgroundColor": statusToColor[status], ".MuiTreeItem-content": { padding: "16px" }, ".MuiTreeItem-content.Mui-expanded": { borderBottom: 'solid 1px black' } }}
-    >
-        { (gherkin_task && gherkin_task.results.length > 0) ?
-        (<TreeItem nodeId="0" label={summary}>
->>>>>>> 7aa98619
         {
             content.map((result) => {
                 const status = severityToStatus(result.severity);
@@ -85,15 +72,10 @@
             )
         }
         </TreeItem>)
-<<<<<<< HEAD
         : (<TreeItem nodeId="0" label={label}>
             <div style={{padding: '10px'}}>            
                 {status === 'v' ? "Valid" : (status === 'i' ? "Invalid" : "Not checked")}
             </div>
-=======
-        : (<TreeItem nodeId="0" label={summary}>
-            <pre>{gherkin_task ? "Valid" : "Not checked"}</pre>
->>>>>>> 7aa98619
         </TreeItem>) }
       </TreeView>
     </Paper>
