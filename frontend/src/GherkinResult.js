--- conflicted
+++ resolved
@@ -29,11 +29,7 @@
     var entity = obj.entity.split('(#')[0];
     return <a href={`https://ifc43-docs.standards.buildingsmart.org/IFC/RELEASE/IFC4x3/HTML/lexical/${entity}.htm`}>{entity}</a>
   } else if (typeof obj == 'object' && 'oneOf' in obj) {
-<<<<<<< HEAD
     return <ul>{obj.oneOf.map((v,idx) =><li key={idx}>{v}</li>)}</ul>
-=======
-    return <ul>{obj.oneOf.map(v =><li>{v}</li>)}</ul>
->>>>>>> f9089d5d
   } else {
     return JSON.stringify(obj);
   }
