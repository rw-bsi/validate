--- conflicted
+++ resolved
@@ -1,55 +1,50 @@
-{
-<<<<<<< HEAD
-    "name": "ui",
-    "version": "0.6.4",
-=======
-    "name": "bsi-valsvc-ui",
-    "description": "WebUI of the bSI Validation Service",    
-    "version": "0.6.5",
-    "author": "buildingSMART International Ltd.",
-    "license": "MIT",
->>>>>>> 9d3a16fb
-    "private": true,
-    "dependencies": {
-        "@emotion/react": "^11.10.5",
-        "@emotion/styled": "^11.10.5",
-        "@mui/icons-material": "^5.10.9",
-        "@mui/lab": "^5.0.0-alpha.113",
-        "@mui/material": "^5.10.12",
-        "@mui/x-data-grid": "^6.19.5",
-        "@mui/x-tree-view": "^6.17.0",
-        "@testing-library/jest-dom": "^5.16.5",
-        "@testing-library/react": "^13.4.0",
-        "@testing-library/user-event": "^13.5.0",
-        "react": "^18.2.0",
-        "react-dom": "^18.2.0",
-        "react-router-dom": "^6.4.3",
-        "react-scripts": "5.0.1",
-        "web-vitals": "^2.1.4"
-    },
-    "scripts": {
-        "start": "NODE_ENV=development react-scripts start",
-        "build": "NODE_ENV=production react-scripts build",
-        "test": "react-scripts test",
-        "eject": "react-scripts eject",
-        "backend": "cd ../backend && make start-backend"
-    },
-    "eslintConfig": {
-        "extends": [
-            "react-app",
-            "react-app/jest"
-        ]
-    },
-    "browserslist": {
-        "production": [
-            ">0.2%",
-            "not dead",
-            "not op_mini all"
-        ],
-        "development": [
-            "last 1 chrome version",
-            "last 1 firefox version",
-            "last 1 safari version"
-        ]
-    }
-}
+{
+    "name": "bsi-valsvc-ui",
+    "description": "WebUI of the bSI Validation Service",    
+    "version": "0.6.5",
+    "author": "buildingSMART International Ltd.",
+    "license": "MIT",
+    "private": true,
+    "dependencies": {
+        "@emotion/react": "^11.10.5",
+        "@emotion/styled": "^11.10.5",
+        "@mui/icons-material": "^5.10.9",
+        "@mui/lab": "^5.0.0-alpha.113",
+        "@mui/material": "^5.10.12",
+        "@mui/x-data-grid": "^6.19.5",
+        "@mui/x-tree-view": "^6.17.0",
+        "@testing-library/jest-dom": "^5.16.5",
+        "@testing-library/react": "^13.4.0",
+        "@testing-library/user-event": "^13.5.0",
+        "react": "^18.2.0",
+        "react-dom": "^18.2.0",
+        "react-router-dom": "^6.4.3",
+        "react-scripts": "5.0.1",
+        "web-vitals": "^2.1.4"
+    },
+    "scripts": {
+        "start": "NODE_ENV=development react-scripts start",
+        "build": "NODE_ENV=production react-scripts build",
+        "test": "react-scripts test",
+        "eject": "react-scripts eject",
+        "backend": "cd ../backend && make start-backend"
+    },
+    "eslintConfig": {
+        "extends": [
+            "react-app",
+            "react-app/jest"
+        ]
+    },
+    "browserslist": {
+        "production": [
+            ">0.2%",
+            "not dead",
+            "not op_mini all"
+        ],
+        "development": [
+            "last 1 chrome version",
+            "last 1 firefox version",
+            "last 1 safari version"
+        ]
+    }
+}